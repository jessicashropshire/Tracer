--- conflicted
+++ resolved
@@ -111,15 +111,11 @@
         n1 = self._current_bundle.get_ref_index().copy()
         n2 = self.get_ref_index(self._current_bundle.get_ref_index(), outg, selector)
         
-<<<<<<< HEAD
+        # A temp rotation and location are used in which the surface has been transformed
+        # into the global coordinates. These are used for calculations
         temp_rotation = self._temp_frame[:3,:3]
         temp_location = self._temp_frame[:3,3]
-=======
-        # A temp rotation and location are used in which the surface has been transformed
-        # into the global coordinates. These are used for calculations
-        temp_rotation = self._temp_frame[:3][:,:3]
-        temp_location = self._temp_frame[:3][:,3]
->>>>>>> 0ca5ec0b
+
         
         fresnel = optics.fresnel(self._current_bundle.get_directions()[:,selector], temp_rotation[:,2][:,None], self._abs, self._current_bundle.get_energy()[selector], n1[selector], n2[selector], self.mirror)   
 
