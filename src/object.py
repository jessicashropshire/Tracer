# Defines an object class, where an object is defined as an assembly of surfaces.

import numpy as N
from spatial_geometry import general_axis_rotation
from assembly import Assembly

class AssembledObject(Assembly):
    """ Defines an assembly of surfaces as an object. The object has its own set of 
    coordinates such that each surface composing the object can be described in terms of
    the object's coordinate system, and thus the user can rotate or translate the entire
    object together as one piece.
    The object also tracks refractive indices as a ray bundle leaves or enters a new
<<<<<<< HEAD
    material.
    """
    def __init__(self, surfs=None, bounds=None, transform=None):
        """
        Attributes:
        surfaces - a list of Surface objects
        boundaries - a list of Boundary objects that the surfaces are limited 
            by.
        transform - a 4x4 array representing the homogenous transformation 
            matrix of this object relative to the coordinate system of its 
            container
        """
        # Use the supplied values or some defaults:
        if surfs is None:
            self.surfaces = []
        else:
            self.surfaces = surfs
        
        if bounds is None:
            self.boundaries = []
        else:
            self.boundaries = bounds
        
        if transform is None:
            self.transform = N.eye(4)
        else:
            self.transform = transform
=======
    material.  
     """
    def __init__(self):
        """
        Attributes:
        surfaces - the list of all surfaces in the object
        boundaries - the list of any or all boundaries defining the shape of the object
        transform - the transformation matrix that defines the object in the coordinates
        of its parent assembly
        """
        self.surfaces = []
        self.boundaries = []
        self.transform = N.eye(4)
>>>>>>> 0ca5ec0b

    def get_surfaces(self):
        return self.surfaces

    def add_surface(self, surface):
        """Adds a surface to the object
        Arguments:  surface - a surface object
        """
        self.surfaces.append(surface)
        surface.set_parent_object(self)

    def add_boundary(self, boundary):
        """Adds a boundary to the object. Surfaces not enclosed by the boundary
        sphere will not count as hit.
        Arguments: boundary - a spherical boundary objects
        """
        self.boundaries.append(boundary)

    def get_boundaries(self):
        return self.boundaries

    def transform_object(self, assembly_transform):
        """Transforms an object if the assembly is transformed""" 
        for surface in self.surfaces:
            surface.transform_frame(N.dot(self.transform, assembly_transform))
        for boundary in self.boundaries:
            boundary.transform_frame(N.dot(self.transform, assembly_transform))
            
    def set_ref_index(self, surfaces, n):
        """Sets the refractive indices between the given surfaces. Tells the surface
        what the refractive index is on the inside and outside of the surface, where 
        inside and outside are defined by how the object defines the normal.
        Arguments: surfaces - the list of surfaces
        n - a float representing the refractive index
        """
        for surface in surfaces:
            if surface.get_inner_n() == 1.:
                surface.set_inner_n(n)
            else: surface.set_outer_n(n)

        
            <|MERGE_RESOLUTION|>--- conflicted
+++ resolved
@@ -10,7 +10,6 @@
     the object's coordinate system, and thus the user can rotate or translate the entire
     object together as one piece.
     The object also tracks refractive indices as a ray bundle leaves or enters a new
-<<<<<<< HEAD
     material.
     """
     def __init__(self, surfs=None, bounds=None, transform=None):
@@ -38,22 +37,7 @@
             self.transform = N.eye(4)
         else:
             self.transform = transform
-=======
-    material.  
-     """
-    def __init__(self):
-        """
-        Attributes:
-        surfaces - the list of all surfaces in the object
-        boundaries - the list of any or all boundaries defining the shape of the object
-        transform - the transformation matrix that defines the object in the coordinates
-        of its parent assembly
-        """
-        self.surfaces = []
-        self.boundaries = []
-        self.transform = N.eye(4)
->>>>>>> 0ca5ec0b
-
+    
     def get_surfaces(self):
         return self.surfaces
 
@@ -92,6 +76,3 @@
             if surface.get_inner_n() == 1.:
                 surface.set_inner_n(n)
             else: surface.set_outer_n(n)
-
-        
-            